# Project Completion Checklist

- [x] QoL before rest of pattern matching
  - [x] Codegen fail instead of panic
  - [x] Rename record to struct
  - [x] Start gui
  - [x] Remove ! for negation; switch to 'not'
- [x] Get LLVM interpreter working (for test suite)
- [x] 'crash' w/ line no for option unwrap
- [x] 'crash' w/ line no for bad enum cast
- [x] Match expected errors from test programs
- [x] 'never' type
  - [x] typechecking / codegen
  - [x] if/else
  - [x] match
- [x] Pattern Matching
  - [x] Single-arm match evals to boolean
  - [x] Literals
  - [x] Variables
  - [x] Optional None
  - [x] Optional Some
  - [x] Make sure binary AND doesn't evaluate its rhs if lhs is false!
  - [x] Records
  - [x] Enums
  - [x] Multi-case
- [x] Enum types (enums / tagged unions)
  - [x] Syntax
  - [x] Construction/repr - [x] Later, pattern match on variants
  - [x] Make first-class types for each variant
  - [x] First, hard cast to variant (`as<.Tag>`)
  - [x] Built-in .as<Tag> or panic
  - [x] syntax: optional pipe separator
  - [x] Enum methods
- [x] Type cleanup
  - [x] Order of eval (topology through defer/skip)
  - [x] named struct and enum fix
  - [x] Newtypes (opaque)
  - [x] Aliases
- [x] Generic structs and enums
- [ ] Recursive types
- [ ] Require named fncall args; and allow anonymous w/ declaration like Jakt
- [x] TypedIf allow exprs instead of requiring blocks (did not do; instead improved handling of unit blocks)
- [x] Remove binding 'if' since we have pattern matching
- [x] Abilities
  - [ ] Ability impl decl bugfix (ability impls need to be seen in the decl phase)
- [x] Type Ascriptions
- [x] Enforce unique function name in namespace!
- [x] Optional coalescing binary operator '?'
- [x] Raw Pointer
  - [x] from int64
  - [x] to int64
  - [x] from reference
  - [x] to reference
- [x] sizeOf
<<<<<<< HEAD
- [ ] Rest of the int sizes
-   [ ] 8
-   [ ] 16
-   [ ] 32
-   [ ] 64
=======
- [ ] Reject too many function args
>>>>>>> c9bf77db
- [ ] Mark types as trivially copyable or not
- [ ] Remove custom size/align code and use LLVM's
- [ ] More type expressions! (this was a big part of my original point)
  - [ ] Intersect structs
  - [ ] Union structs
  - [ ] return type of function
  - [ ] inner type of optional
- [ ] floating point f32 and f64
- [ ] Optional coalescing accessor (x?.y)
- [ ] Prevent function overloading in same namespace
- [x] Typecheck the binary ops
- [x] Bitwise ops
- [ ] Exhaustive pattern matching
- [ ] Pure lambdas with -> (not closures)
- [ ] slices (windows? segments?)
- [ ] Make demo readme

## Error story
- [ ] A simple stdlib enum?
- [ ]

## Ability Derivation
- [ ] Ability derivation
- [ ] I think you have to cache and commit the generated code, or you get the slow proc macros or slow implicit derivation problems that Scala has. This is first-class codegen, not 'macros'?

## Memory Management story
- [ ] Figure out the pointer/reference story
  - I want to do a minimal runtime with a user-visible heap, semi-auto memory management. Write the heap and main fn in C, call bfl main from the 'runtime' main, which sets up a basic heap based on settings or something user-visible.
  This will let us intern strings, etc. Kinda like the JVM, except its not
  a VM, just a native runtime.
  - If we introduce simple implicits for context passing, we can use this to pass heaps around

# GUI checklist

- [x] Get render loop working with access to module, ability to trigger compile, run
- [ ] Render namespaces, use recursion over namespace for all functionality?
- [ ] Search for a type?
- [ ] One day allow updating or adding a single definition

# Old todo list

- [x] Records
  - [x] Syntax decision ({} vs .{} vs Point {})
  - [x] Parsing
  - [x] Typechecking
  - [x] codegen static as LLVM structs
  - [x] Accessor syntax
  - [x] Accessor ir
  - [x] Accessor codegen
- [x] Identifier cleanup and interning
- [x] Actual scoping
- [x] Real prelude so we can more easily add runtime/stl functions (for array)
- [x] Heap memory (just using malloc)
- [x] Arrays (Fixed size but heap allocated)
- [x] Generic functions (no inference)
- [x] Remove / fix TokenIter type
- [x] parens around expressions
- [x] Binary infix operations
- [x] basic error reporting using spans
- [x] Array and Struct member assignment
- [x] While Loop
- [x] Assert (syscall exit? 'panic'?)
- [x] Replace .length on string and array with a MethodCall node (adding empty parens ())
- [x] Change Array repr to a struct w/ length so we have length
- [x] Strings
  - [x] String literals cant have spaces lol
  - [x] print(string)
  - [x] hardcoded via codegen
  - [x] string.length
  - [x] string[i] (int)
  - [x] char
  - [x] string[i] (char)
  - [x] add string.length function
  - [x] char.to_string()
- [x] Concatenate strings (in userland; slow)
- [x] Infer val types
- [x] Extern keyword, then
- [x] Link at build time not via LLVM module
- [x] Use ctx.const_string for printf format strings
- [x] Optionals
- [x] Improve printing output by fixing display functions
- [x] Implement builtin growable array
- [x] Use aggregates in codegen, not pointers, for optionals
- [x] Basic generic type inference in function calls
- [x] Pretty print scopes
- [ ] Precedence of dereference (and i guess unary ops in general) should be higher
- [ ] Change our builtin int type to be 32 bits?
- [ ] Codegen 'variables' is broken (never cleared); use enter scope / exit scope w/ a stack of vecs or something
      instead (matters when a variable id is reused because the same function is called twice; I think we just overwrite it
      with the correct one but maybe nesting is a problem?)
- [x] Support multiple files
- [x] Fix namespaces to require full paths (currently busted must be unique names globally)
- [x] Allow namespaces inside namespaces
- [x] Some debug info in LLVM IR (source snippets or line numbers?)
- [ ] uint type
- [x] Generic type inference
- [ ] Type literals would be fun
- [ ] Syntax Shed
  - [ ] Function syntax change? (foo = fn (a, b, c): int { }
  - [ ] from qualifier-focused to name -focused
  - [ ] Parse trailing commas
- [ ] Tuples

- [-] For iteration (we will just hardcode the iterable types)

  - [x] 'do' version
  - [x] 'yield' version on array
  - [x] 'yield' version on string
  - [x] Provide index var (it_index)

- [x] DEBUG info
  - [x] on or off
  - [x] flag types
  - [x] correct line nums
  - [x] correct spans (depends on multifile)
  - [x] correct file path
  - [ ] Add lexical scopes for if and while

# Optionals

- [x] Optional types
- [x] None types
- [x] None value
- [x] Runtime repr for boolean
- [x] Runtime repr for unit
- [x] Runtime repr for int
- [x] Runtime repr for char
- [x] Runtime repr for string
- [x] struct
- [x] array of optional structs

# Optionals Round 2

- [x] move some-wrapping into a function
- [x] has value from userland (currently only happens by desugaring))
- [x] unwrap from userland (I think this can just be a prelude function not intrinsic)
- [x] test with optional array elements
- [x] test with optional struct fields
- [x] test with optional function args
- [x] Explicit Some() expression

# Dogfood wishlist Oct23

- [x] I really need a way to write code in Zig or C and use it in my stl to move things along
- [x] Zig binding of my Array
- [ ] Early return
- [x] Implicit return of unit if no return statement
- [x] string.indexOf
  - charToString implemented in zig and linked
- [ ] array bounds checking
- [ ] Array.distinct in zig
- [x] Not equal != operator
- [x] Unary negation operator

# Fibonacci todos (Aug 23)

- [x] Equality binop
- [x] Precedence of binops; parens?
- [x] Recursion fix: process module decls first, then impls
- [x] Negative integer literals
- [x] PHI nested branch fix

# Hacks to fix

- [ ] main entrypoint properly. Typing of main? How to get main args?
- [ ] Replace vectors with smallvec where appropriate
- [x] Fix line comments
- [x] Maybe eventually actually free some memory? lol
- [x] Rename IR to typed-ast, since it's a tree not instruction set. TAST?
- [x] Make intrinsics like arrayIndex a real function in the LLVM IR?
- [x] Fix line numbers to account for prelude
- [x] Fix unnecessary load of function args
- [x] Proper println implementation. Fine to use printf internally for now but we should define our own func around it
- [x] Implement Display instead of relying on Debug

# Dev ex

- [x] Pretty-print AST
- [x] Error Spans
- [x] fancy output COLORS

# Maybe later

- [x] Type Params

# Resurrect project (March '23)

- [x] Implement typed IR
- [x] Implement FnCall
- [x] Implement Add
- [x] Implement Multiply
- [x] Use basicvalue not pointervalue as main IR type
- [x] Add booleans
- [x] Add boolean AND and OR
- [x] Parse line comments
- [x] implement "expected output" for test sources
- [x] Add spans to AST
- [x] Add spans to IR
- [x] Implement IF expressions<|MERGE_RESOLUTION|>--- conflicted
+++ resolved
@@ -52,15 +52,12 @@
   - [x] from reference
   - [x] to reference
 - [x] sizeOf
-<<<<<<< HEAD
 - [ ] Rest of the int sizes
 -   [ ] 8
 -   [ ] 16
 -   [ ] 32
 -   [ ] 64
-=======
 - [ ] Reject too many function args
->>>>>>> c9bf77db
 - [ ] Mark types as trivially copyable or not
 - [ ] Remove custom size/align code and use LLVM's
 - [ ] More type expressions! (this was a big part of my original point)
