--- conflicted
+++ resolved
@@ -1,4 +1,3 @@
-<<<<<<< HEAD
 For the joy of programming
 
 `k1` is like C with 
@@ -11,37 +10,31 @@
 - next-generation metaprogramming
 - modern generics
 
-Tenets
-- Programming be joyful
-- Tools should empower not restrict (unless elected)
-- A compiler should be uncompromisingly fast; feedback loop is tantamount to quality
-- The generated code should be as fast as your computer is, not as fast as the runtime is. This is another way of saying its native, but more than that: No always-on costs like GC, dynamic dispatch, or any sort of runtime)
-- Compile-time execution and reflection enables powerful metaprogramming that is just regular programming.
-
-Check out the [TODO](TODO.md) for a glimpse into the development flow, or the [test_src/](test_src/) dir to see what the language can currently do!
-=======
-`k1` is like C with typeclasses, full compile-time execution, ADTs, zero-cost lambdas, pattern matching, next-generation metaprogramming, and a modern generic typesystem
-
 ## Tenets
+### Programming should be joyful
+### Tools should empower not restrict
+While I don't take safety and stability lightly, I'm more concerned with making awesome things possible than making bad things impossible.
 ### Compile fast
 Shortening the feedback cycle preserves flow and greatly increases joy, as well as literally temporally enabling more iterations.
 This results in better software that is fun to work on.
-### Run fast
+### Your programs should be as fast as your computer is
 A career spent programming for the JVM has made me loathe inescapable costs. There are many fantastic features
 and idioms that can be free, such as newtypes, lambdas, even something as simple as the almighty `struct`, which
 many languages lack in favor of a boxed class as the primary unit of computation. This is a huge mistake; it forces
 the programmer to choose between something typesafe and idiomatic with overhead, or something fast. You end up [doing
 metaprogramming heroics](https://getkyo.io/#/?id=maybe-allocation-free-optional-values) to implement a zero-cost option in Scala,
 or [managing your own memory in Java](https://github.com/netty/netty/blob/4.2/buffer/src/main/java/io/netty/buffer/PooledByteBufAllocator.java).
-### Accessible metaprogramming
+### Metaprogramming should be like programming
 Compile-time execution and reflection enables powerful metaprogramming that is just regular programming.
-### Typeclasses are just the best way to do abstraction and polymorphism
+
+As programmers, we've become exceedingly good at expressing and solving our problems using programming. Why can't
+we also solve our programming, and build, problems this way?
+### Typeclasses + structs and enums. No inheritance
 [Just so good](https://dl.acm.org/doi/10.1145/75277.75283)
 ### No forced abstractions or costs
 Pay for what you use, and use what you want. And what you use costs as little as possible. This is
 exactly Rust's philosophy and definition of 'zero-cost' functionality. I think it holds up and is a fantastic
 north star.
-
 
 ## Status
 Still just learning, but I really like using this language these days. Long todo list still!
@@ -60,7 +53,6 @@
 practicing using this project.
 
 More later I'm sure... everything evolves...
->>>>>>> a79e83ac
 
 Inspiration
 
@@ -84,119 +76,24 @@
 I'd like to be able to define a bitfield by providing a name, a 'base' integer type
 big enough to house all the fields I provide, and a series of fields as a collection of (name, bit width) pairs.
 
-<<<<<<< HEAD
-Let's add a feature to `k1` using metaprogramming to support bitfields. I'd like to be able to define a bitfield by providing a name, a 'base' integer type
-big enough to house all the fields I provide, and a series of fields as a collection of (name, bit width) pairs.
 We can encode this in K1 easily enough as a function:
 
-```k1
+```rust
 fn bitfield[Base](typeName: string, members: View[{ name: string, bits: size}]): ???
 ```
-We use a type parameter, denoted in square brackets, to track our 'base type', which
-should be an unsigned integer type, which we can enforce later. `k1` provides u{8|16|32|64}.
+We use a type parameter, `Base`, denoted in square brackets, to track our 'base type', which
+should be an unsigned integer type, which we can enforce later. `k1` provides the usual friends: u8, u16, u32, and u64.
 
 We also accept a name to attach to whatever constructs we end up generating for our flags.
-Perhaps functions to get and set them, maybe some constants? Not sure yet.
+Perhaps functions to encode and decode each bit-field, and maybe some constants? Not sure yet.
+
+Most importantly we accept a View of structs, with `name` and `bits`, telling us which 'bit' 'fields' we'd
+like to encode or pack into the value.
 
 That leaves the return type, which we've left as `???`. Ultimately we'd like to produce
 some code; most text-based programming languages are very well-represented and maintained in
 a particularly powerful format: source code text. So we'll return a `string`,
 (not a `org.sys.meta.macros.whitebox.TTreeSyn.Quoted`) containing the K1 code we'd otherwise have hand-written for our bitfield.
-
-```k1
-fn bitfield[Base](typeName: string, members: View[{ name: string, bits: size}]): string
-```
-
-Let's just implement this function as we would any other program.
-
-```rust
-fn intWidthForBits(bits: size): size {
-  if bits <= 8 8
-  else if bits <= 16 16
-  else if bits <= 32 32
-  else if bits <= 64 64
-  else crash("Too many bits: {bits}")
-}
-fn bn(name: string, bits: size): { name: string, bits: size } { { name, bits } }
-fn b1(name: string): { name: string, bits: size } { bn(name, 1) }
-fn b8(name: string): { name: string, bits: size } { bn(name, 8) }
-fn define[Base](typeName: string, members: View[{ name: string, bits: size }]): string {
-  use core/StringBuilder; use meta/CodeWriter;
-
-  let baseTypeId: u64 = types/typeId[Base]();
-  let baseSchema = types/typeSchema(baseTypeId);
-  let baseName = types/typeName(baseTypeId);
-  require baseSchema is .Int(intKind) else { crash("Base should be an int; got {baseName}") };
-  let totalBits = intKind.bitWidth();
-
-  let* code = StringBuilder/new();
-  // Could also use typeFromId; but I like the short name and we're restricted it u{n} here
-  code.line("deftype {typeName} = {{ bits: {baseName} }");
-
-  code.line("ns {typeName} {{");
-
-  let* bitIndex = 0;
-  let memberInfo: List[
-  { mask: usize, typeWidth: size, invMask: usize, rawValue: usize, offset: size, nameCap: string }] = List/fromMap(members, \member. {
-    let bits = member.bits;
-    if bitIndex.* + bits > totalBits crash("Too big: {bitIndex.* + bits}");
-    let rawValue = u64/bitmaskLow(bits);
-    let typeWidth = intWidthForBits(bits);
-    let nameCap = member.name.capitalizeAscii();
-    let mask = rawValue.shiftLeft(bitIndex.* as u32);
-    let offset = bitIndex.*;
-    let sizeMask = u64/bitmaskLow(typeWidth);
-    let invMask = mask.bitNot().bitAnd(sizeMask);
-
-    bitIndex <- bitIndex.* + bits;
-
-    // mask: the positioned mask; 0b100
-    // typeWidth: the smallest type that can hold these bits; see `intWidthForBits`
-    // invMask: the negation of the mask, but also masked down to typeWidth size (to generate constants that fit)
-    // rawValue: the mask shifted to the start, the 'magnitude' of the used bits
-    // offset: the bit pos that the mask starts at; where the value lives; how much to shift
-    // nameCap: the name of the field, capitalized
-    { mask, typeWidth, invMask, rawValue, offset, nameCap }
-  });
-
-  for members {
-    let info = memberInfo.get(itIndex);
-    code.line("  let {it.name}Mask: {baseName} = {info.mask};");
-  };
-
-  code.line("  let zero: {typeName} = {{ bits: 0 };");
-
-  for members {
-    let info = memberInfo.get(itIndex);
-    let nameCap = info.nameCap;
-    let isBool = it.bits == 1;
-    let fieldType = if isBool "bool" else "u{info.typeWidth}";
-
-    // Getter
-    code.line("  fn get{nameCap}(self: {typeName}): {fieldType} {{");
-
-=======
-We can encode this in K1 easily enough as a function:
-
-```rust
-fn bitfield[Base](typeName: string, members: View[{ name: string, bits: size}]): ???
-```
-We use a type parameter, `Base`, denoted in square brackets, to track our 'base type', which
-should be an unsigned integer type, which we can enforce later. `k1` provides the usual friends: u8, u16, u32, and u64.
-
-We also accept a name to attach to whatever constructs we end up generating for our flags.
-Perhaps functions to encode and decode each bit-field, and maybe some constants? Not sure yet.
-
-That leaves the return type, which we've left as `???`. Ultimately we'd like to produce
-some code; most text-based programming languages are very well-represented and maintained in
-a particularly powerful format: source code text. So we'll return a `string`,
-(not a `org.sys.meta.macros.whitebox.TTreeSyn.Quoted`) containing the K1 code we'd otherwise have hand-written for our bitfield.
-
-```rust
-fn bitfield[Base](typeName: string, members: View[{ name: string, bits: size}]): string
-```
-
-Let's just implement this function as we would any other program.
 
 ```rust
 fn intWidthForBits(bits: size): size {
@@ -291,7 +188,6 @@
     // Getter
     code.line("  fn get{nameCap}(self: {typeName}): {fieldType} {{");
 
->>>>>>> a79e83ac
     code.line("    let bits: {baseName} = self.bits;");
     code.line("    let shifted: {baseName} = bits.shiftRight({info.offset});");
     code.line("    let cleared: {baseName} = shifted.bitAnd({info.rawValue});");
@@ -299,7 +195,6 @@
       code.line("    cleared == 1")
     } else {
       code.line("    cleared as {fieldType}");
-<<<<<<< HEAD
     };
 
     code.line("  }"); // End Getter
@@ -311,25 +206,11 @@
     } else {
       code.line("    let maskedValue: {baseName} = value.bitAnd({info.rawValue});")
     };
-=======
-    };
-
-    code.line("  }"); // End Getter
-
-    // Setter
-    code.line("  fn set{nameCap}(self: {typeName}, value: {fieldType}): {typeName} {{");
-    if isBool {
-      code.line("    let maskedValue = (value.as_u8());")
-    } else {
-      code.line("    let maskedValue: {baseName} = value.bitAnd({info.rawValue});")
-    };
->>>>>>> a79e83ac
     let clearMask = info.invMask;
     code.line("    let clearedBits: {baseName} = self.bits.bitAnd({clearMask});");
     code.line("    let insertedBits: {baseName} = clearedBits.bitOr(maskedValue.shiftLeft({info.offset}));");
     code.line("    {{ bits: insertedBits }");
     code.line("  }"); // End setter
-<<<<<<< HEAD
   };
 
   code.line("}"); // End ns
@@ -345,48 +226,6 @@
   code.implPrint(typeName, printBody.build(), indent = 0);
 
   code.build()
-}
-```
-
-Our bitfield function returns k1 code that defines a struct wrapping our type, in this case a `{ bits: u16 }`, which
-is physically just a u16, and various functions for setting and retrieving the bitfields we requested. If we specify too
-many fields, exceeding the 16 bits we've alotted, we get a compilation error. In fact, anytime the metaprogram fails
-we simply see that as a compiler error.
-
-We also defined some simple struct constructor functions like `b1` to simplify usage.
-
-We also generate an implementation of the `Print` ability for our type that knows about our encoding. We use a helper
-`implPrint` for that, which is nothing more than a string building utility defined in core:
-```
-fn implPrint(self: Self, typeName: string, body: string, indent: size): unit {
-  self.indent(indent);
-  self.line("impl Print for {typeName} {{");
-
-  self.indent(indent + 1);
-  self.line("fn printTo[W: Writer](self: Self, w: W): unit {{");
-  self.writeString(body);
-  self.indent(indent + 1);
-  self.line("}");
-
-  self.indent(indent);
-  self.line("}");
-=======
-  };
-
-  code.line("}"); // End ns
-
-  let* printBody = StringBuilder/new();
-  for members {
-    let info = memberInfo.get(itIndex);
-    let getName = "get{info.nameCap}";
-    let last = itIndex + 1 == members.len();
-    let sep = if last "" else ",";
-    printBody.line(`    w.writeString("{it.name}={{self.{getName}()}{sep}");`);
-  };
-  code.implPrint(typeName, printBody.build(), indent = 0);
-
-  code.build()
->>>>>>> a79e83ac
 }
 ```
 For an example input, let's encode some data about a starship into 16 bits. 
@@ -418,23 +257,4 @@
   assertEquals(y.getDamaged(), x.getDamaged());
   assertEquals(y.getSectorId(), x.getSectorId());
 }
-
-<<<<<<< HEAD
-Let's ask k1 to execute our function at compile-time and insert the code:
-```
-#meta bitfield/define[u16]("FlagsAuto", [b1("shielded"), b1("cloaked"), b1("damaged"), { name: "sectorId", bits: 5 }, bn("foo", 8)])
-```
-
-And that's it! We can now use the type `FlagsAuto`:
-```
-fn testBitfield(): unit {
-  let y: FlagsAuto = { bits: 0b1111_0000_1000_1101 };
-  let x: FlagsAuto = FlagsAuto/zero.setShielded(true).setDamaged(true).setSectorId(17).setFoo(0b1111_0000);
-  assertEquals(y.getShielded(), x.getShielded());
-  assertEquals(y.getCloaked(), x.getCloaked());
-  assertEquals(y.getDamaged(), x.getDamaged());
-  assertEquals(y.getSectorId(), x.getSectorId());
-}
-=======
->>>>>>> a79e83ac
 ```